<<<<<<< HEAD
import datetime
import shutil
import sys
import tempfile
import random
from contextlib import contextmanager
=======
import csv
>>>>>>> 5d1ef41f
import functools
import operator
import tempfile

from retrying import retry
import sqlalchemy

import pandas as pd
import yaml
import numpy
from sqlalchemy.orm import sessionmaker

from triage.component.results_schema import Model


def str_in_sql(values):
    return ','.join(map(lambda x: "'{}'".format(x), values))


def feature_list(feature_dictionary):
    """Convert a feature dictionary to a sorted list

    Args: feature_dictionary (dict)

    Returns: sorted list of feature names
    """
    return sorted(
        functools.reduce(
            operator.concat,
            (feature_dictionary[key] for key in feature_dictionary.keys())
        )
    )


<<<<<<< HEAD
def convert_string_column_to_date(column):
    return(
        [datetime.datetime.strptime(date, '%Y-%m-%d').date() for date in column]
    )


def create_schemas(engine, features_tables, labels, states):
    """ This function makes a features schema and populates it with the fake
    data from above.

    :param engine: a postgresql engine
    :type engine: sqlalchemy.engine
    """
    # create features schema and associated tables
    engine.execute('drop schema if exists features cascade; create schema features;')
    for table_number, table in enumerate(features_tables):
        create_features_table(table_number, table, engine)
    # create labels schema and table
    engine.execute('drop schema if exists labels cascade; create schema labels;')
    engine.execute(
        """
            create table labels.labels (
                entity_id int,
                as_of_date date,
                label_timespan interval,
                label_name char(30),
                label_type char(30),
                label int
            )
        """
    )
    for row in labels:
        engine.execute(
            'insert into labels.labels values (%s, %s, %s, %s, %s, %s)',
            row
        )

    # create sparse state table
    engine.execute('drop schema if exists staging cascade; create schema staging;')
    engine.execute(
        """
            create table staging.sparse_states (
                entity_id int,
                as_of_date date,
                state_one bool,
                state_two bool
            )
        """
    )
    for row in states:
        engine.execute(
            'insert into staging.sparse_states values (%s, %s, %s, %s)',
            row
        )


def create_features_table(table_number, table, engine):
    engine.execute(
        """
            create table features.features{} (
                entity_id int, as_of_date date, f{} int, f{} int
            )
        """.format(table_number, (table_number*2)+1, (table_number*2)+2)
    )
    for row in table:
        engine.execute(
            """
                insert into features.features{} values (%s, %s, %s, %s)
            """.format(table_number),
            row
        )


def create_entity_date_df(
    labels,
    states,
    as_of_dates,
    state_one,
    state_two,
    label_name,
    label_type,
    label_timespan
):
    """ This function makes a pandas DataFrame that mimics the entity-date table
    for testing against.
    """
    0, '2016-02-01', '1 month', 'booking', 'binary', 0
    labels_table = pd.DataFrame(labels, columns=[
        'entity_id',
        'as_of_date',
        'label_timespan',
        'label_name',
        'label_type',
        'label'
    ])
    states_table = pd.DataFrame(states, columns=[
        'entity_id',
        'as_of_date',
        'state_one',
        'state_two'
    ]).set_index(['entity_id', 'as_of_date'])
    as_of_dates = [date.date() for date in as_of_dates]
    labels_table = labels_table[labels_table['label_name'] == label_name]
    labels_table = labels_table[labels_table['label_type'] == label_type]
    labels_table = labels_table[labels_table['label_timespan'] == label_timespan]
    labels_table = labels_table.join(
        other=states_table,
        on=('entity_id', 'as_of_date'),
    )
    labels_table = labels_table[labels_table['state_one'] & labels_table['state_two']]
    ids_dates = labels_table[['entity_id', 'as_of_date']]
    ids_dates = ids_dates.sort_values(['entity_id', 'as_of_date'])
    ids_dates['as_of_date'] = [datetime.datetime.strptime(
        date,
        '%Y-%m-%d'
    ).date() for date in ids_dates['as_of_date']]
    ids_dates = ids_dates[ids_dates['as_of_date'].isin(as_of_dates)]
    print(ids_dates)

    return(ids_dates.reset_index(drop=True))


def NamedTempFile():
    if sys.version_info >= (3, 0, 0):
        return tempfile.NamedTemporaryFile(mode='w+', newline='')
    else:
        return tempfile.NamedTemporaryFile()


@contextmanager
def TemporaryDirectory():
    name = tempfile.mkdtemp()
    try:
        yield name
    finally:
        shutil.rmtree(name)


@contextmanager
def fake_metta(matrix_dict, metadata):
    """Stores matrix and metadata in a metta-data-like form

    Args:
    matrix_dict (dict) of form { columns: values }.
        Expects an entity_id to be present which it will use as the index
    metadata (dict). Any metadata that should be set

    Yields:
        tuple of filenames for matrix and metadata
    """
    matrix = pd.DataFrame.from_dict(matrix_dict).set_index('entity_id')
    with tempfile.NamedTemporaryFile() as matrix_file:
        with tempfile.NamedTemporaryFile('w') as metadata_file:
            hdf = pd.HDFStore(matrix_file.name)
            hdf.put('title', matrix, data_columns=True)
            matrix_file.seek(0)

            yaml.dump(metadata, metadata_file)
            metadata_file.seek(0)
            yield (matrix_file.name, metadata_file.name)


def fake_labels(length):
    return numpy.array([random.choice([True, False]) for i in range(0, length)])


class MockTrainedModel(object):
    def predict_proba(self, dataset):
        return numpy.random.rand(len(dataset), len(dataset))


def fake_trained_model(project_path, model_storage_engine, db_engine):
    """Creates and stores a trivial trained model

    Args:
        project_path (string) a desired fs/s3 project path
        model_storage_engine (triage.storage.ModelStorageEngine)
        db_engine (sqlalchemy.engine)

    Returns:
        (int) model id for database retrieval
    """
    trained_model = MockTrainedModel()
    model_storage_engine.get_store('abcd').write(trained_model)
    session = sessionmaker(db_engine)()
    db_model = Model(model_hash='abcd')
    session.add(db_model)
    session.commit()
    return trained_model, db_model.model_id


def assert_index(engine, table, column):
    """Assert that a table has an index on a given column

    Does not care which position the column is in the index
    Modified from https://www.gab.lc/articles/index_on_id_with_postgresql

    Args:
        engine (sqlalchemy.engine) a database engine
        table (string) the name of a table
        column (string) the name of a column
    """
    query = """
        SELECT 1
        FROM pg_class t
             JOIN pg_index ix ON t.oid = ix.indrelid
             JOIN pg_class i ON i.oid = ix.indexrelid
             JOIN pg_attribute a ON a.attrelid = t.oid
        WHERE
             a.attnum = ANY(ix.indkey) AND
             t.relkind = 'r' AND
             t.relname = '{table_name}' AND
             a.attname = '{column_name}'
    """.format(
        table_name=table,
        column_name=column
    )
    num_results = len([row for row in engine.execute(query)])
    assert num_results >= 1


def create_dense_state_table(db_engine, table_name, data):
    db_engine.execute('''create table {} (
        entity_id int,
        state text,
        start_time timestamp,
        end_time timestamp
    )'''.format(table_name))

    for row in data:
        db_engine.execute(
            'insert into {} values (%s, %s, %s, %s)'.format(table_name),
            row
        )


def create_binary_outcome_events(db_engine, table_name, events_data):
    db_engine.execute(
        'create table events (entity_id int, outcome_date date, outcome bool)'
    )
    for event in events_data:
        db_engine.execute(
            'insert into {} values (%s, %s, %s::bool)'.format(table_name),
            event
        )
=======
def str_in_sql(values):
    return ','.join("'{}'".format(value) for value in values)

def retry_if_db_error(exception):
    return isinstance(exception, sqlalchemy.exc.OperationalError)
>>>>>>> 5d1ef41f
<|MERGE_RESOLUTION|>--- conflicted
+++ resolved
@@ -1,18 +1,12 @@
-<<<<<<< HEAD
 import datetime
 import shutil
 import sys
-import tempfile
 import random
 from contextlib import contextmanager
-=======
-import csv
->>>>>>> 5d1ef41f
 import functools
 import operator
 import tempfile
 
-from retrying import retry
 import sqlalchemy
 
 import pandas as pd
@@ -42,7 +36,6 @@
     )
 
 
-<<<<<<< HEAD
 def convert_string_column_to_date(column):
     return(
         [datetime.datetime.strptime(date, '%Y-%m-%d').date() for date in column]
@@ -288,10 +281,7 @@
             'insert into {} values (%s, %s, %s::bool)'.format(table_name),
             event
         )
-=======
-def str_in_sql(values):
-    return ','.join("'{}'".format(value) for value in values)
+
 
 def retry_if_db_error(exception):
-    return isinstance(exception, sqlalchemy.exc.OperationalError)
->>>>>>> 5d1ef41f
+    return isinstance(exception, sqlalchemy.exc.OperationalError)