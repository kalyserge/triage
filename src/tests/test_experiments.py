--- conflicted
+++ resolved
@@ -167,91 +167,6 @@
             assert not experiment.make_entity_date_table.called
 
 
-<<<<<<< HEAD
-=======
-@parametrize_experiment_classes
-def test_nostate_experiment(experiment_class):
-    with testing.postgresql.Postgresql() as postgresql:
-        db_engine = create_engine(postgresql.url())
-        ensure_db(db_engine)
-        populate_source_data(db_engine)
-        experiment_config = sample_config()
-        del experiment_config['state_config']
-        with TemporaryDirectory() as temp_dir:
-            exp = experiment_class(
-                config=experiment_config,
-                db_engine=db_engine,
-                model_storage_class=FSModelStorageEngine,
-                project_path=os.path.join(temp_dir, 'inspections')
-            )
-            exp.run()
-
-        # assert
-        # 1. that model groups entries are present
-        num_mgs = len([
-            row for row in
-            db_engine.execute('select * from model_metadata.model_groups')
-        ])
-        assert num_mgs > 0
-
-        # 2. that model entries are present, and linked to model groups
-        num_models = len([
-            row for row in db_engine.execute('''
-                select * from model_metadata.model_groups
-                join model_metadata.models using (model_group_id)
-                where model_comment = 'test2-final-final'
-            ''')
-        ])
-        assert num_models > 0
-
-        # 3. predictions, linked to models
-        num_predictions = len([
-            row for row in db_engine.execute('''
-                select * from test_results.test_predictions
-                join model_metadata.models using (model_id)''')
-        ])
-        assert num_predictions > 0
-
-        # 4. evaluations linked to predictions linked to models
-        num_evaluations = len([
-            row for row in db_engine.execute('''
-                select * from test_results.test_evaluations e
-                join model_metadata.models using (model_id)
-                join test_results.test_predictions p on (
-                    e.model_id = p.model_id and
-                    e.evaluation_start_time <= p.as_of_date and
-                    e.evaluation_end_time >= p.as_of_date)
-            ''')
-        ])
-        assert num_evaluations > 0
-
-        # 5. experiment
-        num_experiments = len([
-            row for row in db_engine.execute('select * from model_metadata.experiments')
-        ])
-        assert num_experiments == 1
-
-        # 6. that models are linked to experiments
-        num_models_with_experiment = len([
-            row for row in db_engine.execute('''
-                select * from model_metadata.experiments
-                join model_metadata.models using (experiment_hash)
-            ''')
-        ])
-        assert num_models == num_models_with_experiment
-
-        # 7. that models have the train end date and label timespan
-        results = [
-            (model['train_end_time'], model['training_label_timespan'])
-            for model in db_engine.execute('select * from model_metadata.models')
-        ]
-        assert sorted(set(results)) == [
-            (datetime(2012, 6, 1), timedelta(180)),
-            (datetime(2013, 6, 1), timedelta(180)),
-        ]
-
-
->>>>>>> 5d1ef41f
 class TestConfigVersion(TestCase):
 
     def test_load_if_right_version(self):
@@ -355,7 +270,6 @@
 
 
 @parametrize_experiment_classes
-<<<<<<< HEAD
 def test_custom_label_name(experiment_class):
     with testing.postgresql.Postgresql() as postgresql:
         db_engine = create_engine(postgresql.url())
@@ -371,7 +285,9 @@
             )
             assert experiment.label_generator.label_name == 'custom_label_name'
             assert experiment.planner.label_names == ['custom_label_name']
-=======
+
+
+@parametrize_experiment_classes
 def test_baselines_with_missing_features(experiment_class):
     with testing.postgresql.Postgresql() as postgresql:
         db_engine = create_engine(postgresql.url())
@@ -469,5 +385,4 @@
             select * from test_results.individual_importances
             join model_metadata.models using (model_id)
         ''')]
-        assert len(individual_importances) == num_predictions * 2  # only 2 features
->>>>>>> 5d1ef41f
+        assert len(individual_importances) == num_predictions * 2  # only 2 features