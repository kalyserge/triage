# -*- coding: utf-8 -*-
from itertools import product, chain
from sqlalchemy.sql.expression import select, literal_column


def make_list(a):
        return [a] if not type(a) in (list, tuple) else list(a)


class Aggregate(object):
    """
    An object representing one or more SQL aggregate columns in a groupby
    """
    def __init__(self, quantity, function, name=None):
        """
        Args:
            quantity: an SQL string expression for the quantity to aggregate
            function: an SQL aggregate function
            name: a name for the quantity, used in the aggregate column name

        Note that quantity and function can also be collections of the above,
        in which case the cross product of those is used. If quantity is a
        collection than name should also be a collection of the same length.
        """
        self.quantities = make_list(quantity)
        self.functions = make_list(function)

        if name is not None:
            self.quantity_names = make_list(name)
            if len(self.quantity_names) != len(self.quantities):
                raise ValueError("Name length doesn't match quantity length")
        else:
            self.quantity_names = [x.replace('"', '') for x in self.quantities]

    def get_columns(self, when=None, prefix=None):
        """
        Args:
            when: used in a case statement to filter the rows going into the
                aggregation function
            prefix: prefix for column names
        Returns:
            collection of SQLAlchemy columns
        """
        if prefix is None:
            prefix = ""

        name_template = "{prefix}{quantity_name}_{function}"
        if when is None:
            column_template = "{function}({quantity})"
        else:
            column_template = ("{function}(CASE WHEN {when} "
                               "THEN {quantity} END)")

<<<<<<< HEAD
        format_kwargs = dict(prefix=prefix, when=when)
=======
        template = '%s AS "%s"' % (quantity_template, name_template)
>>>>>>> 59004a29

        for function, (quantity, quantity_name) in product(
                self.functions, zip(self.quantities, self.quantity_names)):
            format_kwargs.update(quantity=quantity, function=function,
                                 quantity_name=quantity_name)
            column = column_template.format(**format_kwargs)
            name = name_template.format(**format_kwargs)

            yield literal_column(column).label(name)


class SpacetimeAggregation(object):
    def __init__(self, aggregates, intervals, from_obj, group_by, dates,
                 prefix=None, date_column=None):
        """
        Args:
            aggregates: collection of Aggregate objects
            intervals: collection of PostgreSQL time interval strings, or "all"
<<<<<<< HEAD
                e.g. ["1 month', "1 year", "all"]
            from_obj: defines the from clause, e.g. the name of the table
            group_by: defines the groupby, e.g. the name of a column
=======
                e.g. ["1 month", "1 year", "all"]
            table: name of table (or SQL subquery) to select from
            groupby: SQL group by clause
>>>>>>> 59004a29
            dates: list of PostgreSQL date strings,
                e.g. ["2012-01-01", "2013-01-01"]
            prefix: name of prefix for column names, defaults to from_obj
            date_column: name of date column in from_obj, defaults to "date"

        The from_obj and group_by arguments are passed directly to the
            SQLAlchemy Select object so could be anything supported there.
            For details see:
            http://docs.sqlalchemy.org/en/latest/core/selectable.html
        """
        self.aggregates = aggregates
        self.intervals = intervals
        self.from_obj = from_obj
        self.group_by = group_by
        self.dates = dates
<<<<<<< HEAD
        if prefix is None:
            self.prefix = str(from_obj)
        if date_column is None:
            self.date_column = "date"
=======
        self.prefix = prefix if prefix else table
        self.date_column = date_column if date_column else "date"
>>>>>>> 59004a29

    def _get_aggregates_sql(self, interval, date):
        """
        Helper for getting aggregates sql
        Args:
            interval: SQL time interval string, or "all"
            date: SQL date string
        Returns: collection of aggregate column SQL strings
        """
        if interval != 'all':
            when = "'{date}' < {date_column} + interval '{interval}'".format(
                    interval=interval, date=date, date_column=self.date_column)
        else:
            when = None

        prefix = "{prefix}_{group_by}_{interval}_".format(
                prefix=self.prefix, interval=interval.replace(' ', ''),
<<<<<<< HEAD
                group_by=self.group_by)
=======
                groupby=self.groupby.replace('"', ''))
>>>>>>> 59004a29

        return chain(*(a.get_columns(when, prefix) for a in self.aggregates))

    def get_queries(self):
        """
        Constructs select queries for this aggregation

        Returns: one SQLAlchemy Select query object per date
        """
        queries = []

        for date in self.dates:
            columns = list(chain(*(self._get_aggregates_sql(i, date)
                                   for i in self.intervals)))
            where = "{date_column} < '{date}'".format(
                    date_column=self.date_column, date=date)
            queries.append(select(columns=columns, from_obj=self.from_obj)
                                 .where(where)
                                 .group_by(self.group_by))

        return queries<|MERGE_RESOLUTION|>--- conflicted
+++ resolved
@@ -51,11 +51,7 @@
             column_template = ("{function}(CASE WHEN {when} "
                                "THEN {quantity} END)")
 
-<<<<<<< HEAD
         format_kwargs = dict(prefix=prefix, when=when)
-=======
-        template = '%s AS "%s"' % (quantity_template, name_template)
->>>>>>> 59004a29
 
         for function, (quantity, quantity_name) in product(
                 self.functions, zip(self.quantities, self.quantity_names)):
@@ -74,15 +70,9 @@
         Args:
             aggregates: collection of Aggregate objects
             intervals: collection of PostgreSQL time interval strings, or "all"
-<<<<<<< HEAD
                 e.g. ["1 month', "1 year", "all"]
             from_obj: defines the from clause, e.g. the name of the table
             group_by: defines the groupby, e.g. the name of a column
-=======
-                e.g. ["1 month", "1 year", "all"]
-            table: name of table (or SQL subquery) to select from
-            groupby: SQL group by clause
->>>>>>> 59004a29
             dates: list of PostgreSQL date strings,
                 e.g. ["2012-01-01", "2013-01-01"]
             prefix: name of prefix for column names, defaults to from_obj
@@ -98,15 +88,8 @@
         self.from_obj = from_obj
         self.group_by = group_by
         self.dates = dates
-<<<<<<< HEAD
-        if prefix is None:
-            self.prefix = str(from_obj)
-        if date_column is None:
-            self.date_column = "date"
-=======
-        self.prefix = prefix if prefix else table
+        self.prefix = prefix if prefix else str(from_obj)
         self.date_column = date_column if date_column else "date"
->>>>>>> 59004a29
 
     def _get_aggregates_sql(self, interval, date):
         """
@@ -124,11 +107,7 @@
 
         prefix = "{prefix}_{group_by}_{interval}_".format(
                 prefix=self.prefix, interval=interval.replace(' ', ''),
-<<<<<<< HEAD
                 group_by=self.group_by)
-=======
-                groupby=self.groupby.replace('"', ''))
->>>>>>> 59004a29
 
         return chain(*(a.get_columns(when, prefix) for a in self.aggregates))
 
